[package]
name = "weaver"
version = "0.10.0"
authors = ["OpenTelemetry"]
edition = "2021"
repository = "https://github.com/open-telemetry/weaver"
description = "Manage semantic convention registry and telemetry schema workflows (OpenTelemetry Project)"
keywords = ["opentelemetry", "semconv", "schema", "registry", "generator"]
categories = ["command-line-utilities"]
license = "Apache-2.0"
readme = "README.md"
publish = false
resolver = "2"

[package.metadata.dist]
dist=true

[package.metadata.wix]
upgrade-guid = "C9F6BF20-4C32-4AF3-8550-79653C00886C"
path-guid = "A83EC6F0-88E1-4676-BCE2-E4D84A032225"
license = false
eula = false

# Workspace definition ========================================================
[workspace]
members = [
    "crates/*",
]

[workspace.package]
authors = ["OpenTelemetry"]
edition = "2021"
repository = "https://github.com/open-telemetry/weaver"
license = "Apache-2.0"
publish = false
<<<<<<< HEAD
rust-version = "1.80"
=======
rust-version = "1.81.0"
>>>>>>> 42203247

[workspace.dependencies]
serde = { version = "1.0.215", features = ["derive"] }
serde_yaml = "0.9.32"
serde_json = { version = "1.0.133"}
thiserror = "2.0.3"
url = "2.5.3"
ureq = "2.10.0"
regex = "1.11.1"
rayon = "1.10.0"
ordered-float = { version = "4.5.0", features = ["serde", "schemars"] }
walkdir = "2.5.0"
anyhow = "1.0.93"
itertools = "0.13.0"
globset = { version = "0.4.15", features = ["serde1"] }
miette = { version = "7.4.0", features = ["fancy", "serde"] }
include_dir = "0.7.4"
tempdir = "0.3.7"
schemars = "0.8.21"
dirs = "5.0.1"
once_cell = "1.20.2"
opentelemetry = { version = "0.27.1", features = ["trace", "metrics", "logs", "otel_unstable"] }
rouille = "3.6.2"

# Features definition =========================================================
[features]
experimental = []

# Crate definitions ===========================================================
[[bin]]
bench = false
path = "src/main.rs"
name = "weaver"

[dependencies]
# local crates dependencies
weaver_common = { path = "crates/weaver_common" }
weaver_resolver = { path = "crates/weaver_resolver" }
weaver_semconv = { path = "crates/weaver_semconv" }
weaver_resolved_schema = { path = "crates/weaver_resolved_schema" }
weaver_semconv_gen = { path = "crates/weaver_semconv_gen" }
weaver_cache = { path = "crates/weaver_cache" }
weaver_forge = { path = "crates/weaver_forge" }
weaver_checker = { path = "crates/weaver_checker" }
weaver_otel_schema = { path = "crates/weaver_otel_schema" }

clap = { version = "4.5.21", features = ["derive"] }
rayon = "1.10.0"
ratatui = { version = "0.29.0", features=["serde"] }
crossterm = { version = "0.28.1", features = ["serde"] }
tui-textarea = "0.7.0"

# workspace dependencies
serde.workspace = true
serde_yaml.workspace = true
serde_json.workspace = true
walkdir.workspace = true
include_dir.workspace = true
thiserror.workspace = true
miette.workspace = true
schemars.workspace = true
itertools.workspace = true

[dev-dependencies]
weaver_diff = { path = "crates/weaver_diff" }
tempdir.workspace = true
assert_cmd = "2.0.14"

[profile.release]
lto = true
strip = true
panic = "abort"

# The profile that 'cargo dist' will build with
[profile.dist]
inherits = "release"
lto = "thin"

[workspace.lints.rust]
rust_2018_idioms = { level = "warn", priority = -1 }
unused_lifetimes = "warn"
# unreachable_pub = "warn"
semicolon_in_expressions_from_macros = "warn"
missing_docs = "deny"
unstable_features = "deny"
unused_import_braces = "deny"
unused_qualifications = "deny"
unused_results = "deny"
unused_extern_crates = "deny"

unsafe_op_in_unsafe_fn = "warn"
unused_macro_rules = "warn"

[lints]
workspace = true

[workspace.lints.clippy]
all = { level = "deny", priority = -1 }
cargo = { level = "deny", priority = -1 }
unwrap_used = "deny"
print_stdout = "deny"
print_stderr = "deny"
multiple_crate_versions = "allow"
# this lint shows places where you could add the #must_use attribute.
must-use-candidate = "warn"

complexity = { level = "warn", priority = -1 }
correctness = { level = "deny", priority = -1 }
perf = { level = "deny", priority = -1 }
restriction = { level = "allow", priority = -1 }
style = { level = "warn", priority = -1 }
suspicious = { level = "warn", priority = -1 }

too_many_arguments = "allow"
type_complexity = "allow"
wrong_self_convention = "allow"
rc_buffer = "warn"
str_to_string = "warn"
checked_conversions = "warn"
create_dir = "warn"
dbg_macro = "warn"
debug_assert_with_mut_call = "warn"
empty_enum = "warn"
enum_glob_use = "warn"
exit = "warn"
expl_impl_clone_on_copy = "warn"
explicit_deref_methods = "warn"
explicit_into_iter_loop = "warn"
fallible_impl_from = "warn"
filter_map_next = "warn"
flat_map_option = "warn"
float_cmp_const = "warn"
fn_params_excessive_bools = "warn"
from_iter_instead_of_collect = "warn"
imprecise_flops = "warn"
inefficient_to_string = "warn"
infinite_loop = "warn"
invalid_upcast_comparisons = "warn"
items_after_statements = "warn"
large_digit_groups = "warn"
large_stack_arrays = "warn"
large_types_passed_by_value = "warn"
linkedlist = "warn"
lossy_float_literal = "warn"
macro_use_imports = "warn"
match_wildcard_for_single_variants = "warn"
mem_forget = "warn"
mutex_integer = "warn"
needless_continue = "warn"
needless_for_each = "warn"
negative_feature_names = "warn"
path_buf_push_overwrite = "warn"
ptr_as_ptr = "warn"
rc_mutex = "warn"
redundant_feature_names = "warn"
ref_option_ref = "warn"
rest_pat_in_fully_bound_structs = "warn"
same_functions_in_if_condition = "warn"
# disabled due to false positives
# self_named_module_files = "warn"
semicolon_if_nothing_returned = "warn"
single_match_else = "warn"
string_add = "warn"
string_add_assign = "warn"
string_lit_as_bytes = "warn"
trait_duplication_in_bounds = "warn"
verbose_file_reads = "warn"
wildcard_imports = "warn"
zero_sized_map_values = "warn"
string_to_string = "warn"

# Config for 'cargo dist'
[workspace.metadata.dist]
# The preferred cargo-dist version to use in CI (Cargo.toml SemVer syntax)
cargo-dist-version = "0.21.1"
# CI backends to support
ci = "github"
# The installers to generate for each app
installers = ["shell", "powershell", "msi"]
# Target platforms to build apps for (Rust target-triple syntax)
targets = ["aarch64-apple-darwin", "x86_64-apple-darwin", "x86_64-unknown-linux-gnu", "x86_64-pc-windows-msvc"]
# Which actions to run on pull requests
pr-run-mode = "plan"
# Whether to install an updater program
install-updater = false
# Path that installers should place binaries in
install-path = "CARGO_HOME"
# Whether to enable GitHub Attestations
github-attestations = true


#exhaustive_enums = "warn"
#doc_markdown = "warn"
#exhaustive_structs = "warn"
#todo = "warn"
#implicit_clone = "warn"
#inconsistent_struct_constructor = "warn"<|MERGE_RESOLUTION|>--- conflicted
+++ resolved
@@ -33,11 +33,7 @@
 repository = "https://github.com/open-telemetry/weaver"
 license = "Apache-2.0"
 publish = false
-<<<<<<< HEAD
-rust-version = "1.80"
-=======
 rust-version = "1.81.0"
->>>>>>> 42203247
 
 [workspace.dependencies]
 serde = { version = "1.0.215", features = ["derive"] }
