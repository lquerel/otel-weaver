// SPDX-License-Identifier: Apache-2.0

//! Check a semantic convention registry.

use clap::Args;
use miette::Diagnostic;
use weaver_cache::registry_path::RegistryPath;
use weaver_cache::RegistryRepo;
use weaver_checker::PolicyStage;
use weaver_common::diagnostic::{DiagnosticMessages, ResultExt};
use weaver_common::Logger;
use weaver_forge::registry::ResolvedRegistry;
use weaver_semconv::registry::SemConvRegistry;

use crate::registry::{PolicyArgs, RegistryArgs};
use crate::util::{
    check_policy_stage, load_semconv_specs, prepare_main_registry, resolve_semconv_specs,
};
use crate::{DiagnosticArgs, ExitDirectives};

/// Parameters for the `registry check` sub-command
#[derive(Debug, Args)]
pub struct RegistryCheckArgs {
    /// Parameters to specify the semantic convention registry
    #[command(flatten)]
    registry: RegistryArgs,

    /// Parameters to specify the baseline semantic convention registry
    #[arg(long)]
    baseline_registry: Option<RegistryPath>,

    /// Policy parameters
    #[command(flatten)]
    policy: PolicyArgs,

    /// Parameters to specify the diagnostic format.
    #[command(flatten)]
    pub diagnostic: DiagnosticArgs,
}

/// Check a semantic convention registry.
pub(crate) fn command(
    logger: impl Logger + Sync + Clone,
    args: &RegistryCheckArgs,
) -> Result<ExitDirectives, DiagnosticMessages> {
    let mut diag_msgs = DiagnosticMessages::empty();
    logger.log("Weaver Registry Check");
    logger.loading(&format!("Checking registry `{}`", args.registry.registry));

    // Initialize the main registry.
<<<<<<< HEAD
    let registry_path = args.registry.registry.clone();
    let main_registry_repo = RegistryRepo::try_new("main", &registry_path)?;
=======
    let registry_path = &args.registry.registry;

    let (main_resolved_registry, mut policy_engine) =
        prepare_main_registry(&args.registry, &args.policy, logger.clone(), &mut diag_msgs)?;
>>>>>>> d616ff90

    // Initialize the baseline registry if provided.
    let baseline_registry_repo = if let Some(baseline_registry) = &args.baseline_registry {
        Some(RegistryRepo::try_new("baseline", baseline_registry)?)
    } else {
        None
    };

    let baseline_semconv_specs = baseline_registry_repo
        .as_ref()
        .map(|repo| {
            // Baseline registry resolution should allow non-future features
            // and warnings against it should be suppressed when evaluating
            // against it as a "baseline".
            load_semconv_specs(repo, logger.clone(), args.registry.follow_symlinks)
                .ignore(|e| matches!(e.severity(), Some(miette::Severity::Warning)))
                .capture_non_fatal_errors(&mut diag_msgs)
        })
        .transpose()?;

<<<<<<< HEAD
    let mut policy_engine = if !args.skip_policies {
        Some(init_policy_engine(
            &main_registry_repo,
            &args.policies,
            args.display_policy_coverage,
        )?)
    } else {
        None
    };

    if let Some(policy_engine) = policy_engine.as_ref() {
        // Check the policies against the semantic convention specifications before resolution.
        // All violations should be captured into an ongoing list of diagnostic messages which
        // will be combined with the final result of future stages.
        check_policy(policy_engine, &main_semconv_specs)
            .inspect(|_, violations| {
                if let Some(violations) = violations {
                    logger.success(&format!(
                        "All `before_resolution` policies checked ({} violations found)",
                        violations.len()
                    ));
                } else {
                    logger.success("No `before_resolution` policy violation");
                }
            })
            .capture_non_fatal_errors(&mut diag_msgs)?;
    }

    let mut main_registry =
        SemConvRegistry::from_semconv_specs(&main_registry_repo, main_semconv_specs)?;
    // Resolve the semantic convention specifications.
    // If there are any resolution errors, they should be captured into the ongoing list of
    // diagnostic messages and returned immediately because there is no point in continuing
    // as the resolution is a prerequisite for the next stages.
    let main_resolved_schema = resolve_semconv_specs(&mut main_registry, logger.clone())
        .capture_non_fatal_errors(&mut diag_msgs)?;

    if let Some(policy_engine) = policy_engine.as_mut() {
        // Convert the resolved schemas into a resolved registry.
        // If there are any policy violations, they should be captured into the ongoing list of
        // diagnostic messages and returned immediately because there is no point in continuing
        // as the registry resolution is a prerequisite for the next stages.
        let main_resolved_registry = ResolvedRegistry::try_from_resolved_registry(
            &main_resolved_schema.registry,
            main_resolved_schema.catalog(),
        )
        .combine_diag_msgs_with(&diag_msgs)?;

        // Check the policies against the resolved registry (`PolicyState::AfterResolution`).
        check_policy_stage::<ResolvedRegistry, ()>(
            policy_engine,
            PolicyStage::AfterResolution,
            &registry_path.to_string(),
            &main_resolved_registry,
            &[],
        )
        .inspect(|_, violations| {
            if let Some(violations) = violations {
                logger.success(&format!(
                    "All `after_resolution` policies checked ({} violations found)",
                    violations.len()
                ));
            } else {
                logger.success("No `after_resolution` policy violation");
            }
        })
        .capture_non_fatal_errors(&mut diag_msgs)?;

=======
    if let Some(policy_engine) = policy_engine.as_mut() {
>>>>>>> d616ff90
        if let (Some(baseline_registry_repo), Some(baseline_semconv_specs)) =
            (baseline_registry_repo, baseline_semconv_specs)
        {
            let mut baseline_registry = SemConvRegistry::from_semconv_specs(
                &baseline_registry_repo,
                baseline_semconv_specs,
            )?;
            let baseline_resolved_schema =
                resolve_semconv_specs(&mut baseline_registry, logger.clone())
                    .capture_non_fatal_errors(&mut diag_msgs)?;
            let baseline_resolved_registry = ResolvedRegistry::try_from_resolved_registry(
                &baseline_resolved_schema.registry,
                baseline_resolved_schema.catalog(),
            )
            .combine_diag_msgs_with(&diag_msgs)?;

            // Check the policies against the resolved registry (`PolicyState::ComparisonAfterResolution`).
            check_policy_stage(
                policy_engine,
                PolicyStage::ComparisonAfterResolution,
                &registry_path.to_string(),
                &main_resolved_registry,
                &[baseline_resolved_registry],
            )
            .inspect(|_, violations| {
                if let Some(violations) = violations {
                    logger.success(&format!(
                        "All `comparison_after_resolution` policies checked ({} violations found)",
                        violations.len()
                    ));
                } else {
                    logger.success("No `comparison_after_resolution` policy violation");
                }
            })
            .capture_non_fatal_errors(&mut diag_msgs)?;
        }
    }

    if !diag_msgs.is_empty() {
        return Err(diag_msgs);
    }

    Ok(ExitDirectives {
        exit_code: 0,
        quiet_mode: false,
    })
}

#[cfg(test)]
mod tests {
    use weaver_common::TestLogger;

    use crate::cli::{Cli, Commands};
    use crate::registry::check::RegistryCheckArgs;
    use crate::registry::{
        semconv_registry, PolicyArgs, RegistryArgs, RegistryCommand, RegistryPath,
        RegistrySubCommand,
    };
    use crate::run_command;

    #[test]
    fn test_registry_check_exit_code() {
        let logger = TestLogger::new();
        let cli = Cli {
            debug: 0,
            quiet: false,
            future: false,
            command: Some(Commands::Registry(RegistryCommand {
                command: RegistrySubCommand::Check(RegistryCheckArgs {
                    registry: RegistryArgs {
                        registry: RegistryPath::LocalFolder {
                            path: "crates/weaver_codegen_test/semconv_registry/".to_owned(),
                        },
<<<<<<< HEAD
=======
                        follow_symlinks: false,
>>>>>>> d616ff90
                    },
                    baseline_registry: None,
                    policy: PolicyArgs {
                        policies: vec![],
                        skip_policies: true,
                        display_policy_coverage: false,
                    },
                    diagnostic: Default::default(),
                }),
            })),
        };

        let exit_directive = run_command(&cli, logger.clone());
        // The command should succeed.
        assert_eq!(exit_directive.exit_code, 0);

        // Now, let's run the command again with the policy checks enabled.
        let cli = Cli {
            debug: 0,
            quiet: false,
            future: false,
            command: Some(Commands::Registry(RegistryCommand {
                command: RegistrySubCommand::Check(RegistryCheckArgs {
                    registry: RegistryArgs {
                        registry: RegistryPath::LocalFolder {
                            path: "crates/weaver_codegen_test/semconv_registry/".to_owned(),
                        },
<<<<<<< HEAD
=======
                        follow_symlinks: false,
>>>>>>> d616ff90
                    },
                    baseline_registry: None,
                    policy: PolicyArgs {
                        policies: vec![],
                        skip_policies: false,
                        display_policy_coverage: false,
                    },
                    diagnostic: Default::default(),
                }),
            })),
        };

        let exit_directive = run_command(&cli, logger);
        // The command should exit with an error code.
        assert_eq!(exit_directive.exit_code, 1);
    }

    #[test]
    fn test_semconv_registry() {
        let logger = TestLogger::new();

        let registry_cmd = RegistryCommand {
            command: RegistrySubCommand::Check(RegistryCheckArgs {
                registry: RegistryArgs {
                    registry: RegistryPath::LocalFolder {
                        path: "crates/weaver_codegen_test/semconv_registry/".to_owned(),
                    },
<<<<<<< HEAD
=======
                    follow_symlinks: false,
>>>>>>> d616ff90
                },
                baseline_registry: None,
                policy: PolicyArgs {
                    policies: vec![],
                    skip_policies: false,
                    display_policy_coverage: false,
                },
                diagnostic: Default::default(),
            }),
        };

        let cmd_result = semconv_registry(logger.clone(), &registry_cmd);
        // Violations should be observed.
        assert!(cmd_result.command_result.is_err());
        if let Err(diag_msgs) = cmd_result.command_result {
            assert!(!diag_msgs.is_empty());
            assert_eq!(
                diag_msgs.len(),
                12 /* allow_custom_values */
                + 13 /* before resolution */
                    + 3 /* metric after resolution */
                    + 9 /* http after resolution */
            );
        }
    }
}<|MERGE_RESOLUTION|>--- conflicted
+++ resolved
@@ -48,15 +48,10 @@
     logger.loading(&format!("Checking registry `{}`", args.registry.registry));
 
     // Initialize the main registry.
-<<<<<<< HEAD
-    let registry_path = args.registry.registry.clone();
-    let main_registry_repo = RegistryRepo::try_new("main", &registry_path)?;
-=======
     let registry_path = &args.registry.registry;
 
     let (main_resolved_registry, mut policy_engine) =
         prepare_main_registry(&args.registry, &args.policy, logger.clone(), &mut diag_msgs)?;
->>>>>>> d616ff90
 
     // Initialize the baseline registry if provided.
     let baseline_registry_repo = if let Some(baseline_registry) = &args.baseline_registry {
@@ -77,78 +72,7 @@
         })
         .transpose()?;
 
-<<<<<<< HEAD
-    let mut policy_engine = if !args.skip_policies {
-        Some(init_policy_engine(
-            &main_registry_repo,
-            &args.policies,
-            args.display_policy_coverage,
-        )?)
-    } else {
-        None
-    };
-
-    if let Some(policy_engine) = policy_engine.as_ref() {
-        // Check the policies against the semantic convention specifications before resolution.
-        // All violations should be captured into an ongoing list of diagnostic messages which
-        // will be combined with the final result of future stages.
-        check_policy(policy_engine, &main_semconv_specs)
-            .inspect(|_, violations| {
-                if let Some(violations) = violations {
-                    logger.success(&format!(
-                        "All `before_resolution` policies checked ({} violations found)",
-                        violations.len()
-                    ));
-                } else {
-                    logger.success("No `before_resolution` policy violation");
-                }
-            })
-            .capture_non_fatal_errors(&mut diag_msgs)?;
-    }
-
-    let mut main_registry =
-        SemConvRegistry::from_semconv_specs(&main_registry_repo, main_semconv_specs)?;
-    // Resolve the semantic convention specifications.
-    // If there are any resolution errors, they should be captured into the ongoing list of
-    // diagnostic messages and returned immediately because there is no point in continuing
-    // as the resolution is a prerequisite for the next stages.
-    let main_resolved_schema = resolve_semconv_specs(&mut main_registry, logger.clone())
-        .capture_non_fatal_errors(&mut diag_msgs)?;
-
     if let Some(policy_engine) = policy_engine.as_mut() {
-        // Convert the resolved schemas into a resolved registry.
-        // If there are any policy violations, they should be captured into the ongoing list of
-        // diagnostic messages and returned immediately because there is no point in continuing
-        // as the registry resolution is a prerequisite for the next stages.
-        let main_resolved_registry = ResolvedRegistry::try_from_resolved_registry(
-            &main_resolved_schema.registry,
-            main_resolved_schema.catalog(),
-        )
-        .combine_diag_msgs_with(&diag_msgs)?;
-
-        // Check the policies against the resolved registry (`PolicyState::AfterResolution`).
-        check_policy_stage::<ResolvedRegistry, ()>(
-            policy_engine,
-            PolicyStage::AfterResolution,
-            &registry_path.to_string(),
-            &main_resolved_registry,
-            &[],
-        )
-        .inspect(|_, violations| {
-            if let Some(violations) = violations {
-                logger.success(&format!(
-                    "All `after_resolution` policies checked ({} violations found)",
-                    violations.len()
-                ));
-            } else {
-                logger.success("No `after_resolution` policy violation");
-            }
-        })
-        .capture_non_fatal_errors(&mut diag_msgs)?;
-
-=======
-    if let Some(policy_engine) = policy_engine.as_mut() {
->>>>>>> d616ff90
         if let (Some(baseline_registry_repo), Some(baseline_semconv_specs)) =
             (baseline_registry_repo, baseline_semconv_specs)
         {
@@ -222,10 +146,7 @@
                         registry: RegistryPath::LocalFolder {
                             path: "crates/weaver_codegen_test/semconv_registry/".to_owned(),
                         },
-<<<<<<< HEAD
-=======
                         follow_symlinks: false,
->>>>>>> d616ff90
                     },
                     baseline_registry: None,
                     policy: PolicyArgs {
@@ -253,10 +174,7 @@
                         registry: RegistryPath::LocalFolder {
                             path: "crates/weaver_codegen_test/semconv_registry/".to_owned(),
                         },
-<<<<<<< HEAD
-=======
                         follow_symlinks: false,
->>>>>>> d616ff90
                     },
                     baseline_registry: None,
                     policy: PolicyArgs {
@@ -284,10 +202,7 @@
                     registry: RegistryPath::LocalFolder {
                         path: "crates/weaver_codegen_test/semconv_registry/".to_owned(),
                     },
-<<<<<<< HEAD
-=======
                     follow_symlinks: false,
->>>>>>> d616ff90
                 },
                 baseline_registry: None,
                 policy: PolicyArgs {
