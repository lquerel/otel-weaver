--- conflicted
+++ resolved
@@ -10,16 +10,9 @@
 use weaver_common::Logger;
 
 use crate::format::{apply_format, Format};
-<<<<<<< HEAD
-use crate::registry::{CommonRegistryArgs, RegistryArgs};
-use crate::util::{check_policy, init_policy_engine, load_semconv_specs, resolve_semconv_specs};
-use crate::{DiagnosticArgs, ExitDirectives};
-use miette::Diagnostic;
-=======
 use crate::registry::{PolicyArgs, RegistryArgs};
 use crate::util::prepare_main_registry;
 use crate::{DiagnosticArgs, ExitDirectives};
->>>>>>> d616ff90
 
 /// Parameters for the `registry resolve` sub-command
 #[derive(Debug, Args)]
@@ -67,48 +60,8 @@
     logger.loading(&format!("Resolving registry `{}`", args.registry.registry));
 
     let mut diag_msgs = DiagnosticMessages::empty();
-<<<<<<< HEAD
-    let registry_path = args.registry.registry.clone();
-    let registry_repo = RegistryRepo::try_new("main", &registry_path)?;
-
-    // Load the semantic convention registry into a local cache.
-    let semconv_specs = load_semconv_specs(
-        &registry_repo,
-        logger.clone(),
-        args.common_registry_args.follow_symlinks,
-    )
-    .ignore(|e| matches!(e.severity(), Some(miette::Severity::Warning)))
-    .into_result_failing_non_fatal()?;
-
-    if !args.skip_policies {
-        let policy_engine = init_policy_engine(&registry_repo, &args.policies, false)?;
-        check_policy(&policy_engine, &semconv_specs)
-            .inspect(|_, violations| {
-                if let Some(violations) = violations {
-                    logger.success(&format!(
-                        "All `before_resolution` policies checked ({} violations found)",
-                        violations.len()
-                    ));
-                } else {
-                    logger.success("No `before_resolution` policy violation");
-                }
-            })
-            .capture_non_fatal_errors(&mut diag_msgs)?;
-    }
-
-    let mut registry = SemConvRegistry::from_semconv_specs(&registry_repo, semconv_specs)?;
-    let schema = resolve_semconv_specs(&mut registry, logger.clone())
-        .capture_non_fatal_errors(&mut diag_msgs)?;
-
-    // Serialize the resolved schema and write it
-    // to a file or print it to stdout.
-    let registry = ResolvedRegistry::try_from_resolved_registry(&schema.registry, schema.catalog())
-        .unwrap_or_else(|e| panic!("Failed to create the registry without catalog: {e:?}"));
-=======
-
     let (registry, _) =
         prepare_main_registry(&args.registry, &args.policy, logger.clone(), &mut diag_msgs)?;
->>>>>>> d616ff90
 
     apply_format(&args.format, &registry)
         .map_err(|e| format!("Failed to serialize the registry: {e:?}"))
@@ -163,10 +116,7 @@
                         registry: RegistryPath::LocalFolder {
                             path: "crates/weaver_codegen_test/semconv_registry/".to_owned(),
                         },
-<<<<<<< HEAD
-=======
                         follow_symlinks: false,
->>>>>>> d616ff90
                     },
                     lineage: true,
                     output: None,
@@ -196,10 +146,7 @@
                         registry: RegistryPath::LocalFolder {
                             path: "crates/weaver_codegen_test/semconv_registry/".to_owned(),
                         },
-<<<<<<< HEAD
-=======
                         follow_symlinks: false,
->>>>>>> d616ff90
                     },
                     lineage: true,
                     output: None,
