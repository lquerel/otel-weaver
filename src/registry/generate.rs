--- conflicted
+++ resolved
@@ -13,13 +13,8 @@
 use weaver_forge::file_loader::{FileLoader, FileSystemFileLoader};
 use weaver_forge::{OutputDirective, TemplateEngine};
 
-<<<<<<< HEAD
-use crate::registry::{CommonRegistryArgs, Error, RegistryArgs};
-use crate::util::{check_policy, init_policy_engine, load_semconv_specs, resolve_semconv_specs};
-=======
 use crate::registry::{Error, PolicyArgs, RegistryArgs};
 use crate::util::prepare_main_registry;
->>>>>>> d616ff90
 use crate::{DiagnosticArgs, ExitDirectives};
 
 /// Parameters for the `registry generate` sub-command
@@ -97,23 +92,11 @@
     ));
 
     let mut diag_msgs = DiagnosticMessages::empty();
-<<<<<<< HEAD
-    let params = generate_params(args)?;
-    let registry_path = args.registry.registry.clone();
-    let registry_repo = RegistryRepo::try_new("main", &registry_path)?;
-=======
->>>>>>> d616ff90
 
     let (template_registry, _) =
         prepare_main_registry(&args.registry, &args.policy, logger.clone(), &mut diag_msgs)?;
 
-<<<<<<< HEAD
-    let mut registry = SemConvRegistry::from_semconv_specs(&registry_repo, semconv_specs)?;
-    let schema = resolve_semconv_specs(&mut registry, logger.clone())
-        .capture_non_fatal_errors(&mut diag_msgs)?;
-=======
     let params = generate_params(args)?;
->>>>>>> d616ff90
     let loader = FileSystemFileLoader::try_new(args.templates.join("registry"), &args.target)?;
     let config = if let Some(paths) = &args.config {
         WeaverConfig::try_from_config_files(paths)
@@ -122,12 +105,6 @@
     }?;
     let engine = TemplateEngine::new(config, loader, params);
 
-<<<<<<< HEAD
-    let template_registry =
-        ResolvedRegistry::try_from_resolved_registry(&schema.registry, schema.catalog())?;
-
-=======
->>>>>>> d616ff90
     engine.generate(
         logger.clone(),
         &template_registry,
@@ -212,15 +189,12 @@
                         registry: RegistryPath::LocalFolder {
                             path: "crates/weaver_codegen_test/semconv_registry/".to_owned(),
                         },
-<<<<<<< HEAD
-=======
                         follow_symlinks: false,
                     },
                     policy: PolicyArgs {
                         policies: vec![],
                         skip_policies: true,
                         display_policy_coverage: false,
->>>>>>> d616ff90
                     },
                     future: false,
                     diagnostic: Default::default(),
@@ -290,15 +264,12 @@
                         registry: RegistryPath::LocalFolder {
                             path: "crates/weaver_codegen_test/semconv_registry/".to_owned(),
                         },
-<<<<<<< HEAD
-=======
                         follow_symlinks: false,
                     },
                     policy: PolicyArgs {
                         policies: vec![],
                         skip_policies: false,
                         display_policy_coverage: false,
->>>>>>> d616ff90
                     },
                     future: false,
                     diagnostic: Default::default(),
@@ -340,15 +311,12 @@
                         registry: RegistryPath::LocalFolder {
                             path: "crates/weaver_codegen_test/semconv_registry/".to_owned(),
                         },
-<<<<<<< HEAD
-=======
                         follow_symlinks: false,
                     },
                     policy: PolicyArgs {
                         policies: vec![],
                         skip_policies: true,
                         display_policy_coverage: false,
->>>>>>> d616ff90
                     },
                     future: false,
                     diagnostic: Default::default(),
@@ -448,15 +416,12 @@
                             registry: RegistryPath::LocalFolder {
                                 path: "data/symbolic_test/".to_owned(),
                             },
-<<<<<<< HEAD
-=======
                             follow_symlinks,
                         },
                         policy: PolicyArgs {
                             policies: vec![],
                             skip_policies: true,
                             display_policy_coverage: false,
->>>>>>> d616ff90
                         },
                         future: false,
                         diagnostic: Default::default(),
