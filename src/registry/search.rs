// SPDX-License-Identifier: Apache-2.0

//! Search a semantic convention registry.

use clap::Args;
use itertools::Itertools;
use miette::Diagnostic;
use weaver_cache::RegistryRepo;
use weaver_common::diagnostic::DiagnosticMessages;
use weaver_common::Logger;
use weaver_resolved_schema::{attribute::Attribute, ResolvedTelemetrySchema};
use weaver_semconv::registry::SemConvRegistry;

use crate::{
<<<<<<< HEAD
    registry::RegistryArgs,
=======
    registry,
    registry::{CommonRegistryArgs, RegistryArgs},
>>>>>>> 42203247
    util::{load_semconv_specs, resolve_semconv_specs},
    DiagnosticArgs, ExitDirectives,
};
use crossterm::{
    event::{self, Event, KeyCode, KeyEventKind, KeyModifiers},
    terminal::{disable_raw_mode, enable_raw_mode, EnterAlternateScreen, LeaveAlternateScreen},
    ExecutableCommand,
};
use ratatui::{
    layout::{Constraint, Direction, Layout},
    prelude::{CrosstermBackend, Terminal},
    style::{Color, Modifier, Style},
    text::{Line, Span},
    widgets::{Block, BorderType, Borders, List, ListState, Paragraph},
    Frame,
};
use std::io::{stdout, IsTerminal};
use tui_textarea::TextArea;

/// Parameters for the `registry search` sub-command
#[derive(Debug, Args)]
pub struct RegistrySearchArgs {
    /// Parameters to specify the semantic convention registry
    #[command(flatten)]
    registry: RegistryArgs,

    /// Flag to indicate if lineage information should be included in the
    /// resolved schema (not yet implemented)
    #[arg(long, default_value = "false")]
    lineage: bool,

    /// Parameters to specify the diagnostic format.
    #[command(flatten)]
    pub diagnostic: DiagnosticArgs,

    /// An (optional) search string to use.  If specified, will return matching values on the command line.
    /// Otherwise, runs an interactive terminal UI.
    pub search_string: Option<String>,

    /// Common weaver registry parameters
    #[command(flatten)]
    pub common_registry_args: CommonRegistryArgs,
}

#[derive(thiserror::Error, Debug, serde::Serialize, Diagnostic)]
enum Error {
    #[error("{0}")]
    StdIoError(String),
}

impl From<std::io::Error> for Error {
    fn from(e: std::io::Error) -> Self {
        Error::StdIoError(e.to_string())
    }
}

// Our search application state.
// This will be updated by the `process` method, which handles events.
//
// It is then used to render in the `render` method, which we try to keep stateless.
struct SearchApp<'a> {
    // The current resolved schema that we should be searching.
    schema: &'a ResolvedTelemetrySchema,
    // A text-input area where users can enter a search string.
    search_area: TextArea<'a>,
    // The current selected index in search results.  Need to be manually cleared when new search strings are entered.
    selected_result_index: Option<usize>,
}

impl<'a> SearchApp<'a> {
    // Creates a new search application for a given resolved schema.
    fn new(schema: &'a ResolvedTelemetrySchema) -> SearchApp<'a> {
        let mut search_area = TextArea::default();
        search_area.set_placeholder_text("Enter search string");
        search_area.set_block(
            Block::default()
                .borders(Borders::TOP)
                .border_style(Style::default().fg(Color::Gray))
                .title("Search (press `Esc` or `Ctrl-Q` to stop running) ")
                .title_style(Style::default().fg(Color::Green)),
        );
        SearchApp {
            schema,
            search_area,
            selected_result_index: None,
        }
    }

    // Renders the title component of the UI.
    fn title(&self) -> Paragraph<'a> {
        let title_block = Block::default()
            .borders(Borders::TOP)
            .style(Style::default().bg(Color::Black))
            .border_style(Style::default().fg(Color::Gray))
            .title_alignment(ratatui::layout::Alignment::Center)
            .title_style(Style::default().fg(Color::Green))
            .title("Weaver Search");
        let group_count: usize = self.schema.registry.stats().group_count;
        let title_contents = Line::from(vec![Span::styled(
            format!(
                "Loaded {0:?} groups w/ {1} attributes",
                group_count,
                self.schema.catalog.attributes.len()
            ),
            Style::default().fg(Color::Gray),
        )]);
        Paragraph::new(title_contents).block(title_block)
    }

    // Returns the current search string from the search widget state.
    fn search_string(&self) -> String {
        self.search_area.lines().join(" ")
    }

    // Returns a (not yet executed) iterator that will filter catalog attributes by the search string.
    fn result_set(&'a self) -> impl Iterator<Item = &'a Attribute> {
        self.schema
            .catalog
            .attributes
            .iter()
            .filter(|a| a.name.contains(self.search_string().as_str()))
    }

    // Returns a widget that will render the current results of all attributes which match the search string.
    fn results_widget(&'a self) -> List<'a> {
        let results: Vec<&'a str> = self.result_set().map(|a| a.name.as_str()).collect();
        let list = List::new(results)
            .style(Style::default().fg(Color::Gray))
            .block(
                Block::new()
                    .border_type(BorderType::Rounded)
                    .borders(Borders::ALL)
                    .border_style(Style::default().fg(Color::White))
                    .style(Style::default().bg(Color::Black))
                    .title("Results [Attributes]"),
            )
            .highlight_style(
                Style::default()
                    .add_modifier(Modifier::ITALIC)
                    .bg(Color::DarkGray),
            )
            .highlight_symbol(">>")
            .repeat_highlight_symbol(true)
            .scroll_padding(2)
            .direction(ratatui::widgets::ListDirection::TopToBottom);
        list
    }

    // Returns a resulting attribute to display, if there are results *AND* a selected result on the result list.
    fn result(&'a self) -> Option<&'a Attribute> {
        self.selected_result_index
            .and_then(|idx| self.result_set().nth(idx))
    }

    // Returns the widget which displays details of the resulting attribute.
    // Note: this should be moved to a helper function and generaled to work on any selected result,
    // not just attributes.
    fn result_details_widget(&'a self) -> Paragraph<'a> {
        if let Some(result) = self.result() {
            let mut text = vec![
                Line::from(vec![
                    Span::styled("Id   : ", Style::default().fg(Color::Blue)),
                    Span::raw(result.name.to_owned()),
                ]),
                Line::from(vec![
                    Span::styled("Type : ", Style::default().fg(Color::Blue)),
                    Span::raw(result.r#type.to_string()),
                ]),
            ];
            // Tag
            if let Some(tag) = result.tag.as_ref() {
                text.push(Line::from(vec![
                    Span::styled("Tag  : ", Style::default().fg(Color::Blue)),
                    Span::raw(tag),
                ]));
            }

            // Brief
            // TODO - we can parse markdown and ANSI format.
            if !result.brief.trim().is_empty() {
                text.push(Line::from(""));
                text.push(Line::from(Span::styled(
                    "Brief: ",
                    Style::default().fg(Color::Blue),
                )));
                text.push(Line::from(result.brief.as_str()));
            }

            // Note
            if !result.note.trim().is_empty() {
                text.push(Line::from(""));
                text.push(Line::from(Span::styled(
                    "Note : ",
                    Style::default().fg(Color::Blue),
                )));
                text.push(Line::from(result.note.as_str()));
            }

            // Requirement Level
            text.push(Line::from(""));
            text.push(Line::from(vec![
                Span::styled("Requirement Level: ", Style::default().fg(Color::Blue)),
                Span::raw(format!("{}", result.requirement_level)),
            ]));

            // Stability level
            if let Some(stability) = result.stability.as_ref() {
                text.push(Line::from(vec![
                    Span::styled("Stability: ", Style::default().fg(Color::Blue)),
                    Span::raw(format!("{}", stability)),
                ]));
            }

            // Deprecation status.
            if let Some(deprecated) = result.deprecated.as_ref() {
                text.push(Line::from(vec![
                    Span::styled("Deprecated: ", Style::default().fg(Color::Blue)),
                    Span::raw(deprecated.to_string()),
                ]));
            }
            // Surround this paragraph of text with a border and description.
            Paragraph::new(text).block(
                Block::new()
                    .border_type(BorderType::Double)
                    .borders(Borders::all())
                    .border_style(Style::default().fg(Color::Green))
                    .title("Attribute"),
            )
        } else {
            Paragraph::new(Line::from("  Select a result to view details  "))
        }
    }

    // Creates the footer widget from current state.
    //
    // This should show the user what they're actively typing or offer help.
    fn footer(&self) -> &TextArea<'a> {
        &self.search_area
    }

    // Renders the text-UI to the current frame.
    //
    // This method should focus on LAYOUT of the user interface, and whether certain components are displayed
    // at this time.
    fn render(&self, frame: &mut Frame<'_>) {
        // Set up the UI such that we have a title block,
        // a large section for results and then a footer with
        // information on how to get help or quit the application.
        let chunks = Layout::default()
            .direction(Direction::Vertical)
            .constraints([
                Constraint::Length(3),
                Constraint::Min(1),
                Constraint::Length(3),
            ])
            .split(frame.area());
        frame.render_widget(self.title(), chunks[0]);

        // Render search reuslts.
        if let Some(index) = self.selected_result_index {
            // If the user is viewing a result, then we split the result window to show those results.
            let main_area = Layout::default()
                .direction(Direction::Horizontal)
                .constraints(vec![Constraint::Percentage(30), Constraint::Percentage(70)])
                .split(chunks[1]);
            //  Note - this is  hack around avoiding mutating list state in the render call...
            let mut result_state = ListState::default().with_selected(Some(index));
            frame.render_stateful_widget(self.results_widget(), main_area[0], &mut result_state);
            // Render the result details.
            frame.render_widget(self.result_details_widget(), main_area[1]);
        } else {
            frame.render_widget(self.results_widget(), chunks[1]);
        }

        // Render the footer.
        frame.render_widget(self.footer(), chunks[2]);
    }

    // Processes events that will change the state of the UI.
    //
    // While we should likely encode a "focus" system where events get passed to certain widgets for handling, based on focus, for now
    // we try to keep all keys disjoint and handle them globally.
    //
    // This must return true (or an error) when it's time to quit.
    fn process(&mut self, event: Event) -> Result<bool, Error> {
        if let Event::Key(key) = event {
            match key.code {
                // Handle mechanisms to quite the UI.
                KeyCode::Char('q') if key.modifiers.contains(KeyModifiers::CONTROL) => {
                    return Ok(true)
                }
                KeyCode::Esc => return Ok(true),
                // Handle all events that could scroll through search results.
                KeyCode::Up if key.kind == KeyEventKind::Press => self.move_index(-1),
                KeyCode::Down if key.kind == KeyEventKind::Press => self.move_index(1),
                // Send everything else to search input.  If search input handled the event, we clear the state of list selection.
                // This is likely too aggressive and we should check more nuanced changes before killing the state of the results.
                // We also could attempt to preserve the current index with the resulting list as much as feasible.
                _ => {
                    if self.search_area.input(event) {
                        self.selected_result_index = None;
                    }
                }
            }
        }
        Ok(false)
    }

    // Helper method for processing move events on the results list widget.
    fn move_index(&mut self, amt: i32) {
        let result_count = self.result_set().count();
        if let Some(value) = self.selected_result_index.as_mut() {
            *value = usize::min(i32::max(0, *value as i32 + amt) as usize, result_count - 1);
        } else {
            self.selected_result_index = Some(0);
        }
    }
}

// Boiler plate for running our ratatui UI.
//
// This sets up the terminal, and spins in the event loop processing keyboard (and other) events.
fn run_ui(schema: &ResolvedTelemetrySchema) -> Result<(), Error> {
    let mut app = SearchApp::new(schema);
    let _ = stdout().execute(EnterAlternateScreen)?;
    enable_raw_mode()?;
    let mut terminal = Terminal::new(CrosstermBackend::new(stdout()))?;
    terminal.clear()?;

    // main loop
    loop {
        let _ = terminal.draw(|frame| app.render(frame))?;
        if event::poll(std::time::Duration::from_millis(16))? && app.process(event::read()?)? {
            break;
        }
    }

    let _ = stdout().execute(LeaveAlternateScreen)?;
    disable_raw_mode()?;
    Ok(())
}

// If the user specified a search string on the command line, we operate as if we're a command-line tool, allowing
// awk/bash/etc type utilities on the result.
// TODO - the behavior of this method needs to be sorted out.
fn run_command_line_search(schema: &ResolvedTelemetrySchema, pattern: &str) {
    let results = schema
        .catalog()
        .attributes
        .iter()
        .filter(|a| a.name.contains(pattern))
        .map(|a| a.name.to_owned())
        .join("\n");
    println!("{}", results);
}

pub(crate) fn command(
    logger: impl Logger + Sync + Clone,
    args: &RegistrySearchArgs,
) -> Result<ExitDirectives, DiagnosticMessages> {
    logger.loading(&format!("Resolving registry `{}`", args.registry.registry));

    let registry_path = args.registry.registry.clone();
    let registry_repo = RegistryRepo::try_new("main", &registry_path)?;

    // Load the semantic convention registry into a local cache.
<<<<<<< HEAD
    let semconv_specs = load_semconv_specs(&registry_repo, logger.clone())
        .ignore(|e| matches!(e.severity(), Some(miette::Severity::Warning)))
        .into_result_failing_non_fatal()?;
    let mut registry = SemConvRegistry::from_semconv_specs(&registry_repo, semconv_specs)?;
=======
    let semconv_specs = load_semconv_specs(
        &registry_repo,
        logger.clone(),
        args.common_registry_args.follow_symlinks,
    )
    .ignore(|e| matches!(e.severity(), Some(miette::Severity::Warning)))
    .into_result_failing_non_fatal()?;
    let mut registry = SemConvRegistry::from_semconv_specs(registry_id, semconv_specs);
>>>>>>> 42203247
    let schema = resolve_semconv_specs(&mut registry, logger.clone())?;

    // We should have two modes:
    // 1. a single input we take in and directly output some rendered result.
    // 2. An interactive UI
    if let Some(pattern) = args.search_string.as_ref() {
        run_command_line_search(&schema, pattern);
    } else if stdout().is_terminal() {
        run_ui(&schema).map_err(DiagnosticMessages::from_error)?;
    } else {
        // TODO - custom error
        println!("Error: Could not find a terminal, and no search string was provided.");
        return Ok(ExitDirectives {
            exit_code: 1,
            quiet_mode: false,
        });
    }
    Ok(ExitDirectives {
        exit_code: 0,
        quiet_mode: false,
    })
}<|MERGE_RESOLUTION|>--- conflicted
+++ resolved
@@ -12,12 +12,8 @@
 use weaver_semconv::registry::SemConvRegistry;
 
 use crate::{
-<<<<<<< HEAD
-    registry::RegistryArgs,
-=======
     registry,
     registry::{CommonRegistryArgs, RegistryArgs},
->>>>>>> 42203247
     util::{load_semconv_specs, resolve_semconv_specs},
     DiagnosticArgs, ExitDirectives,
 };
@@ -384,12 +380,6 @@
     let registry_repo = RegistryRepo::try_new("main", &registry_path)?;
 
     // Load the semantic convention registry into a local cache.
-<<<<<<< HEAD
-    let semconv_specs = load_semconv_specs(&registry_repo, logger.clone())
-        .ignore(|e| matches!(e.severity(), Some(miette::Severity::Warning)))
-        .into_result_failing_non_fatal()?;
-    let mut registry = SemConvRegistry::from_semconv_specs(&registry_repo, semconv_specs)?;
-=======
     let semconv_specs = load_semconv_specs(
         &registry_repo,
         logger.clone(),
@@ -397,8 +387,7 @@
     )
     .ignore(|e| matches!(e.severity(), Some(miette::Severity::Warning)))
     .into_result_failing_non_fatal()?;
-    let mut registry = SemConvRegistry::from_semconv_specs(registry_id, semconv_specs);
->>>>>>> 42203247
+    let mut registry = SemConvRegistry::from_semconv_specs(&registry_repo, semconv_specs)?;
     let schema = resolve_semconv_specs(&mut registry, logger.clone())?;
 
     // We should have two modes:
