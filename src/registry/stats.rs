--- conflicted
+++ resolved
@@ -37,16 +37,10 @@
         args.registry.registry
     ));
 
-<<<<<<< HEAD
-    let mut diag_msgs = DiagnosticMessages::empty();
-    let registry_path = args.registry.registry.clone();
-    let registry_repo = RegistryRepo::try_new("main", &registry_path)?;
-=======
     let registry_id = "default";
     let registry_path = &args.registry.registry;
 
     let registry_repo = RegistryRepo::try_new("main", registry_path)?;
->>>>>>> d616ff90
 
     // Load the semantic convention registry into a local cache.
     let semconv_specs = load_semconv_specs(
