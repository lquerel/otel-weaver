// SPDX-License-Identifier: Apache-2.0

//! Commands to manage a semantic convention registry.

use std::path::PathBuf;

use clap::{Args, Subcommand};
use miette::Diagnostic;
use serde::Serialize;

use crate::registry::diff::RegistryDiffArgs;
use crate::registry::generate::RegistryGenerateArgs;
use crate::registry::json_schema::RegistryJsonSchemaArgs;
use crate::registry::live_check::CheckRegistryArgs;
use crate::registry::resolve::RegistryResolveArgs;
use crate::registry::search::RegistrySearchArgs;
use crate::registry::stats::RegistryStatsArgs;
use crate::registry::update_markdown::RegistryUpdateMarkdownArgs;
use crate::CmdResult;
use check::RegistryCheckArgs;
use weaver_cache::registry_path::RegistryPath;
use weaver_common::diagnostic::{DiagnosticMessage, DiagnosticMessages};
use weaver_common::Logger;

mod check;
mod diff;
mod generate;
mod json_schema;
mod live_check;
mod otlp;
mod resolve;
mod search;
mod stats;
mod update_markdown;

/// Errors emitted by the `registry` sub-commands
#[derive(thiserror::Error, Debug, Serialize, Diagnostic)]
#[non_exhaustive]
pub enum Error {
    /// Invalid parameter passed to the command line
    #[error("The parameter `--param {param}` is invalid. {error}")]
    InvalidParam { param: String, error: String },

    /// Invalid params file passed to the command line
    #[error("The params file `{params_file}` is invalid. {error}")]
    InvalidParams { params_file: PathBuf, error: String },

    /// Failed to render the registry diff
    #[error("Failed to render the registry diff: {error}")]
    DiffRender { error: String },
}

impl From<Error> for DiagnosticMessages {
    fn from(error: Error) -> Self {
        DiagnosticMessages::new(vec![DiagnosticMessage::new(error)])
    }
}

/// Parameters for the `registry` command
#[derive(Debug, Args)]
pub struct RegistryCommand {
    /// Define the sub-commands for the `registry` command
    #[clap(subcommand)]
    pub command: RegistrySubCommand,
}

/// Sub-commands to manage a `registry`.
#[derive(Debug, Subcommand)]
#[clap(verbatim_doc_comment)]
pub enum RegistrySubCommand {
    /// Validates a semantic convention registry.
    ///
    /// The validation process for a semantic convention registry involves several steps:
    /// - Loading the semantic convention specifications from a local directory or a git repository.
    /// - Parsing the loaded semantic convention specifications.
    /// - Resolving references, extends clauses, and constraints within the specifications.
    /// - Checking compliance with specified Rego policies, if provided.
    ///
    /// Note: The `-d` and `--registry-git-sub-dir` options are only used when the registry is a Git URL otherwise these options are ignored.
    ///
    /// The process exits with a code of 0 if the registry validation is successful.
    #[clap(verbatim_doc_comment)]
    Check(RegistryCheckArgs),
    /// Generates artifacts from a semantic convention registry.
    ///
    /// Rego policies present in the registry or specified using -p or --policy will be automatically validated by the policy engine before the artifact generation phase.
    ///
    /// Note: The `-d` and `--registry-git-sub-dir` options are only used when the registry is a Git URL otherwise these options are ignored.
    ///
    /// The process exits with a code of 0 if the generation is successful.
    #[clap(verbatim_doc_comment)]
    Generate(RegistryGenerateArgs),
    /// Resolves a semantic convention registry.
    ///
    /// Rego policies present in the registry or specified using -p or --policy will be automatically validated by the policy engine before the artifact generation phase.
    ///
    /// Note: The `-d` and `--registry-git-sub-dir` options are only used when the registry is a Git URL otherwise these options are ignored.
    ///
    /// The process exits with a code of 0 if the resolution is successful.
    #[clap(verbatim_doc_comment)]
    Resolve(RegistryResolveArgs),
    /// Searches a registry (Note: Experimental and subject to change).
    Search(RegistrySearchArgs),
    /// Calculate a set of general statistics on a semantic convention registry.
    Stats(RegistryStatsArgs),
    /// Update markdown files that contain markers indicating the templates used to update the specified sections.
    UpdateMarkdown(RegistryUpdateMarkdownArgs),
    /// Generate the JSON Schema of the resolved registry documents consumed by the template generator and the policy engine.
    ///
    /// The produced JSON Schema can be used to generate documentation of the resolved registry format or to generate code in your language of choice if you need to interact with the resolved registry format for any reason.
    #[clap(verbatim_doc_comment)]
    JsonSchema(RegistryJsonSchemaArgs),
<<<<<<< HEAD
    /// Generate a diff between two versions of a semantic convention registry.
    ///
    /// This diff can then be rendered in multiple formats:
    /// - a console-friendly format (default: ansi),
    /// - a structured document in JSON or YAML format,
    /// - ...
    #[clap(verbatim_doc_comment)]
    Diff(RegistryDiffArgs),
=======

    /// Check the conformance level of an OTLP stream against a semantic convention registry.
    ///
    /// This command starts an OTLP listener and compares each received OTLP message with the
    /// registry provided as a parameter. When the command is stopped (see stop conditions),
    /// a conformance/coverage report is generated. The purpose of this command is to be used
    /// in a CI/CD pipeline to validate the telemetry stream from an application or service
    /// against a registry.
    ///
    /// The currently supported stop conditions are: CTRL+C (SIGINT), SIGHUP, the HTTP /stop
    /// endpoint, and a maximum duration of no OTLP message reception.
    #[clap(verbatim_doc_comment)]
    LiveCheck(CheckRegistryArgs),
>>>>>>> e9e53503
}

/// Set of parameters used to specify a semantic convention registry.
#[derive(Args, Debug)]
pub struct RegistryArgs {
    /// Local folder, Git repo URL, or Git archive URL of the semantic
    /// convention registry. For Git URLs, a sub-folder can be specified
    /// using the `[sub-folder]` syntax after the URL.
    #[arg(
        short = 'r',
        long,
        default_value = "https://github.com/open-telemetry/semantic-conventions.git[model]"
    )]
    pub registry: RegistryPath,

    /// Boolean flag to specify whether to follow symlinks when loading the registry.
    /// Default is false.
    #[arg(short = 's', long)]
    pub(crate) follow_symlinks: bool,
}

/// Set of common parameters used for policy checks.
#[derive(Args, Debug)]
pub struct PolicyArgs {
    /// Optional list of policy files or directories to check against the files of the semantic
    /// convention registry.  If a directory is provided all `.rego` files in the directory will be
    /// loaded.
    #[arg(short = 'p', long = "policy")]
    pub policies: Vec<PathBuf>,

    /// Skip the policy checks.
    #[arg(long, default_value = "false")]
    pub skip_policies: bool,

    /// Display the policy coverage report (useful for debugging).
    #[arg(long, default_value = "false")]
    pub display_policy_coverage: bool,
}

impl PolicyArgs {
    /// Create a new empty `PolicyArgs` with the skip flag set to true.
    pub fn skip() -> Self {
        Self {
            policies: Vec::new(),
            skip_policies: true,
            display_policy_coverage: false,
        }
    }
}

/// Manage a semantic convention registry and return the exit code.
pub fn semconv_registry(log: impl Logger + Sync + Clone, command: &RegistryCommand) -> CmdResult {
    match &command.command {
        RegistrySubCommand::Check(args) => CmdResult::new(
            check::command(log.clone(), args),
            Some(args.diagnostic.clone()),
        ),
        RegistrySubCommand::Generate(args) => CmdResult::new(
            generate::command(log.clone(), args),
            Some(args.diagnostic.clone()),
        ),
        RegistrySubCommand::Stats(args) => CmdResult::new(
            stats::command(log.clone(), args),
            Some(args.diagnostic.clone()),
        ),
        RegistrySubCommand::Resolve(args) => CmdResult::new(
            resolve::command(log.clone(), args),
            Some(args.diagnostic.clone()),
        ),
        RegistrySubCommand::Search(args) => CmdResult::new(
            search::command(log.clone(), args),
            Some(args.diagnostic.clone()),
        ),
        RegistrySubCommand::UpdateMarkdown(args) => CmdResult::new(
            update_markdown::command(log.clone(), args),
            Some(args.diagnostic.clone()),
        ),
        RegistrySubCommand::JsonSchema(args) => CmdResult::new(
            json_schema::command(log.clone(), args),
            Some(args.diagnostic.clone()),
        ),
<<<<<<< HEAD
        RegistrySubCommand::Diff(args) => CmdResult::new(
            diff::command(log.clone(), args),
=======
        RegistrySubCommand::LiveCheck(args) => CmdResult::new(
            live_check::command(log.clone(), args),
>>>>>>> e9e53503
            Some(args.diagnostic.clone()),
        ),
    }
}<|MERGE_RESOLUTION|>--- conflicted
+++ resolved
@@ -110,7 +110,6 @@
     /// The produced JSON Schema can be used to generate documentation of the resolved registry format or to generate code in your language of choice if you need to interact with the resolved registry format for any reason.
     #[clap(verbatim_doc_comment)]
     JsonSchema(RegistryJsonSchemaArgs),
-<<<<<<< HEAD
     /// Generate a diff between two versions of a semantic convention registry.
     ///
     /// This diff can then be rendered in multiple formats:
@@ -119,7 +118,6 @@
     /// - ...
     #[clap(verbatim_doc_comment)]
     Diff(RegistryDiffArgs),
-=======
 
     /// Check the conformance level of an OTLP stream against a semantic convention registry.
     ///
@@ -133,7 +131,6 @@
     /// endpoint, and a maximum duration of no OTLP message reception.
     #[clap(verbatim_doc_comment)]
     LiveCheck(CheckRegistryArgs),
->>>>>>> e9e53503
 }
 
 /// Set of parameters used to specify a semantic convention registry.
@@ -215,13 +212,10 @@
             json_schema::command(log.clone(), args),
             Some(args.diagnostic.clone()),
         ),
-<<<<<<< HEAD
         RegistrySubCommand::Diff(args) => CmdResult::new(
             diff::command(log.clone(), args),
-=======
         RegistrySubCommand::LiveCheck(args) => CmdResult::new(
             live_check::command(log.clone(), args),
->>>>>>> e9e53503
             Some(args.diagnostic.clone()),
         ),
     }
