--- conflicted
+++ resolved
@@ -228,11 +228,7 @@
       "attributes": [
         0
       ],
-<<<<<<< HEAD
-      "name": "ios.device.app.lifecycle",
-=======
       "name": "client.exception.event",
->>>>>>> 2fd34996
       "lineage": {
         "source_file": "data/registry-test-4-events/registry/log-events.yaml"
       },
@@ -288,9 +284,6 @@
         3,
         4
       ],
-<<<<<<< HEAD
-      "name": "android.device.app.lifecycle",
-=======
       "name": "browser.test.event_with_fields",
       "lineage": {
         "source_file": "data/registry-test-4-events/registry/log-events.yaml"
@@ -399,7 +392,6 @@
         16
       ],
       "name": "exception",
->>>>>>> 2fd34996
       "lineage": {
         "source_file": "data/registry-test-4-events/registry/trace-events.yaml",
         "attributes": {
