--- conflicted
+++ resolved
@@ -46,16 +46,11 @@
   {
     "name": "network.protocol.name",
     "type": "string",
-<<<<<<< HEAD
-    "brief": "Network protocol name",
-    "examples": ["http", "spdy"],
-=======
     "brief": "Network protocol name (registry)",
     "examples": [
       "http",
       "spdy"
     ],
->>>>>>> fd21ab15
     "requirement_level": "opt_in"
   },
   {
