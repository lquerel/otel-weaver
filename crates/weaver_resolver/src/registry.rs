// SPDX-License-Identifier: Apache-2.0

//! Functions to resolve a semantic convention registry.

use std::collections::{BTreeMap, HashMap, HashSet};

use serde::Deserialize;

use weaver_resolved_schema::attribute::UnresolvedAttribute;
use weaver_resolved_schema::lineage::GroupLineage;
use weaver_resolved_schema::registry::{Constraint, Group, Registry};
use weaver_semconv::attribute::AttributeSpec;
use weaver_semconv::{GroupSpecWithProvenance, SemConvRegistry};

use crate::attribute::AttributeCatalog;
use crate::constraint::resolve_constraints;
use crate::{handle_errors, Error, UnsatisfiedAnyOfConstraint};

/// A registry containing unresolved groups.
#[derive(Debug, Deserialize)]
pub struct UnresolvedRegistry {
    /// The semantic convention registry containing resolved groups.
    pub registry: Registry,

    /// List of unresolved groups that belong to the registry.
    /// The resolution process will progressively move the unresolved groups
    /// into the registry field once they are resolved.
    pub groups: Vec<UnresolvedGroup>,
}

/// A group containing unresolved attributes.
#[derive(Debug, Deserialize)]
pub struct UnresolvedGroup {
    /// The group specification containing resolved attributes and signals.
    pub group: Group,

    /// List of unresolved attributes that belong to the semantic convention
    /// group.
    /// The resolution process will progressively move the unresolved attributes,
    /// and other signals, into the group field once they are resolved.
    pub attributes: Vec<UnresolvedAttribute>,

    /// The provenance of the group (URL or path).
    pub provenance: String,
}

/// Resolves the semantic convention registry passed as argument and returns
/// the resolved registry or an error if the resolution process failed.
///
/// The resolution process consists of the following steps:
/// - Resolve all attribute references and apply the overrides when needed.
/// - Resolve all the `extends` references.
/// - Resolve all the `include` constraints (i.e. inherit required attributes
///   and any new `any_of` constraints).
/// - Check the `any_of` constraints and return an error if the constraints
///   are not satisfied.
///
/// # Arguments
///
/// * `attr_catalog` - The attribute catalog to use to resolve the attribute references.
/// * `registry_url` - The URL of the registry.
/// * `registry` - The semantic convention registry.
///
/// # Returns
///
/// This function returns the resolved registry or an error if the resolution process
/// failed.
pub fn resolve_semconv_registry(
    attr_catalog: &mut AttributeCatalog,
    registry_url: &str,
    registry: &SemConvRegistry,
) -> Result<Registry, Error> {
    let mut ureg = unresolved_registry_from_specs(registry_url, registry);

    let all_extends_resolved = resolve_extends_references(&mut ureg);
    if !all_extends_resolved {
        // Some `extends` references could not be resolved. Either some of the
        // `extends` references are pointing to non-existing groups or there is
        // a circular dependency between groups.
        let mut errors = vec![];
        for group in ureg.groups.iter() {
            // Collect unresolved `extends` references.
            if let Some(extends) = group.group.extends.as_ref() {
                errors.push(Error::UnresolvedExtendsRef {
                    group_id: group.group.id.clone(),
                    extends_ref: extends.clone(),
                    provenance: group.provenance.clone(),
                });
            }
        }
        handle_errors(errors)?;
    }

    let all_references_resolved = resolve_attribute_references(&mut ureg, attr_catalog);
    if !all_references_resolved {
        // Some attribute references are pointing to non-existing attributes.
        let mut errors = vec![];
        for group in ureg.groups.iter() {
            // Collect unresolved `ref` attributes.
            for attr in group.attributes.iter() {
                if let AttributeSpec::Ref { r#ref, .. } = &attr.spec {
                    errors.push(Error::UnresolvedAttributeRef {
                        group_id: group.group.id.clone(),
                        attribute_ref: r#ref.clone(),
                        provenance: group.provenance.clone(),
                    });
                }
            }
        }
        handle_errors(errors)?;
    }

    let all_include_constraints_resolved = resolve_include_constraints(&mut ureg);
    if !all_include_constraints_resolved {
        // Some `include` constraints could not be resolved.
        let mut errors = vec![];
        for group in ureg.groups.iter() {
            // Collect unresolved `include` constraints.
            for constraint in group.group.constraints.iter() {
                if let Some(include) = &constraint.include {
                    errors.push(Error::UnresolvedIncludeRef {
                        group_id: group.group.id.clone(),
                        include_ref: include.clone(),
                        provenance: group.provenance.clone(),
                    });
                }
            }
        }
        handle_errors(errors)?;
    }

    // Sort the attribute internal references in each group.
    // This is needed to ensure that the resolved registry is easy to compare
    // in unit tests.
    ureg.registry.groups = ureg
        .groups
        .into_iter()
        .map(|mut g| {
            g.group.attributes.sort();
            g.group
        })
        .collect();

    // Check the `any_of` constraints.
    let attr_name_index = attr_catalog.attribute_name_index();
    check_any_of_constraints(&ureg.registry, &attr_name_index)?;

    // All constraints are satisfied.
    // Remove the constraints from the resolved registry.
    for group in ureg.registry.groups.iter_mut() {
        group.constraints.clear();
    }

    Ok(ureg.registry)
}

/// Checks the `any_of` constraints in the given registry.
///
/// # Arguments
///
/// * `registry` - The registry to check.
/// * `attr_name_index` - The index of attribute names (catalog).
///
/// # Returns
///
/// This function returns `Ok(())` if all the `any_of` constraints are satisfied.
/// Otherwise, it returns the error `Error::UnsatisfiedAnyOfConstraint`.
pub fn check_any_of_constraints(
    registry: &Registry,
    attr_name_index: &[String],
) -> Result<(), Error> {
    let mut errors = vec![];

    for group in registry.groups.iter() {
        // Build a list of attribute names for the group.
        let mut group_attr_names = HashSet::new();
        for attr_ref in group.attributes.iter() {
            match attr_name_index.get(attr_ref.0 as usize) {
                None => errors.push(Error::UnresolvedAttributeRef {
                    group_id: group.id.clone(),
                    attribute_ref: attr_ref.0.to_string(),
                    provenance: group.provenance().to_string(),
                }),
                Some(attr_name) => {
                    _ = group_attr_names.insert(attr_name.clone());
                }
            }
        }

        if let Err(e) = check_group_any_of_constraints(
            group.id.as_ref(),
            group_attr_names,
            group.constraints.as_ref(),
        ) {
            errors.push(e);
        }
    }

    handle_errors(errors)?;
    Ok(())
}

/// Checks the `any_of` constraints for the given group.
fn check_group_any_of_constraints(
    group_id: &str,
    group_attr_names: HashSet<String>,
    constraints: &[Constraint],
) -> Result<(), Error> {
    let mut unsatisfied_any_of_constraints: HashMap<&Constraint, UnsatisfiedAnyOfConstraint> =
        HashMap::new();

    for constraint in constraints.iter() {
        if constraint.any_of.is_empty() {
            continue;
        }

        // Check if the group satisfies the `any_of` constraint.
        if let Some(attr) = constraint
            .any_of
            .iter()
            .find(|name| !group_attr_names.contains(*name))
        {
            // The any_of constraint is not satisfied.
            // Insert the attribute into the list of missing attributes for the
            // constraint.
            unsatisfied_any_of_constraints
                .entry(constraint)
                .or_insert_with(|| UnsatisfiedAnyOfConstraint {
                    any_of: constraint.clone(),
                    missing_attributes: vec![],
                })
                .missing_attributes
                .push(attr.clone());
        }
    }
    if !unsatisfied_any_of_constraints.is_empty() {
        let errors = unsatisfied_any_of_constraints
            .into_values()
            .map(|v| Error::UnsatisfiedAnyOfConstraint {
                group_id: group_id.to_string(),
                any_of: v.any_of,
                missing_attributes: v.missing_attributes,
            })
            .collect();
        return Err(Error::CompoundError(errors));
    }
    Ok(())
}

/// Creates a semantic convention registry from a set of semantic convention
/// specifications.
///
/// This function creates an unresolved registry from the given semantic
/// convention specifications and registry url.
///
/// Note: this function does not resolve references.
///
/// # Arguments
///
/// * `registry_url` - The URL of the registry.
/// * `registry` - The semantic convention specifications.
///
/// # Returns
///
/// This function returns an unresolved registry containing the semantic
/// convention specifications.
fn unresolved_registry_from_specs(
    registry_url: &str,
    registry: &SemConvRegistry,
) -> UnresolvedRegistry {
    let groups = registry
        .groups_with_provenance()
        .map(group_from_spec)
        .collect();

    UnresolvedRegistry {
        registry: Registry {
            registry_url: registry_url.to_string(),
            groups: vec![],
        },
        groups,
    }
}

/// Creates a group from a semantic convention group specification.
/// Note: this function does not resolve references.
fn group_from_spec(group: GroupSpecWithProvenance) -> UnresolvedGroup {
    let attrs = group
        .spec
        .attributes
        .into_iter()
        .map(|attr| UnresolvedAttribute { spec: attr })
        .collect::<Vec<UnresolvedAttribute>>();

    UnresolvedGroup {
        group: Group {
            id: group.spec.id,
            r#type: group.spec.r#type,
            brief: group.spec.brief,
            note: group.spec.note,
            prefix: group.spec.prefix,
            extends: group.spec.extends,
            stability: group.spec.stability,
            deprecated: group.spec.deprecated,
            constraints: resolve_constraints(&group.spec.constraints),
            attributes: vec![],
            span_kind: group.spec.span_kind,
            events: group.spec.events,
            metric_name: group.spec.metric_name,
            instrument: group.spec.instrument,
            unit: group.spec.unit,
            name: group.spec.name,
            lineage: Some(GroupLineage::new(group.provenance.clone())),
        },
        attributes: attrs,
        provenance: group.provenance,
    }
}

/// Resolves attribute references in the given registry.
/// The resolution process is iterative. The process stops when all the
/// attribute references are resolved or when no attribute reference could
/// be resolved in an iteration.
///
/// The resolve method of the attribute catalog is used to resolve the
/// attribute references.
///
/// Returns true if all the attribute references could be resolved.
fn resolve_attribute_references(
    ureg: &mut UnresolvedRegistry,
    attr_catalog: &mut AttributeCatalog,
) -> bool {
    loop {
        let mut unresolved_attr_count = 0;
        let mut resolved_attr_count = 0;

        // Iterate over all groups and resolve the attributes.
        for unresolved_group in ureg.groups.iter_mut() {
            let mut resolved_attr = vec![];

            if unresolved_group.group.extends.is_some() {
                // If the group has an `extends` clause, we need to resolve the
                // `extends` references first.
                unresolved_attr_count += unresolved_group.attributes.len();
                continue;
            }

            // Remove attributes that are resolved and keep unresolved attributes
            // in the group for the next iteration.
            unresolved_group.attributes = unresolved_group
                .attributes
                .clone()
                .into_iter()
                .filter_map(|attr| {
                    let attr_ref = attr_catalog.resolve(
                        &unresolved_group.group.id,
                        &unresolved_group.group.prefix,
                        &attr.spec,
                        unresolved_group.group.lineage.as_mut(),
                    );
                    if let Some(attr_ref) = attr_ref {
                        resolved_attr.push(attr_ref);
                        resolved_attr_count += 1;
                        None
                    } else {
                        unresolved_attr_count += 1;
                        Some(attr)
                    }
                })
                .collect();

            unresolved_group.group.attributes.extend(resolved_attr);
        }

        if unresolved_attr_count == 0 {
            break;
        }
        // If we still have unresolved attributes but we did not resolve any
        // attributes in the last iteration, we are stuck in an infinite loop.
        // It means that we have an issue with the semantic convention
        // specifications.
        if resolved_attr_count == 0 {
            return false;
        }
    }
    true
}

/// Resolves the `extends` references in the given registry.
/// The resolution process is iterative. The process stops when all the
/// `extends` references are resolved or when no `extends` reference could
/// be resolved in an iteration.
///
/// Returns true if all the `extends` references have been resolved.
fn resolve_extends_references(ureg: &mut UnresolvedRegistry) -> bool {
    loop {
        let mut unresolved_extends_count = 0;
        let mut resolved_extends_count = 0;

        // Create a map group_id -> vector of attribute for groups
        // that don't have an `extends` clause.
        let mut group_index = HashMap::new();
        for group in ureg.groups.iter() {
            if group.group.extends.is_none() {
<<<<<<< HEAD
                group_index.insert(group.group.id.clone(), group.attributes.clone());
=======
                _ = group_index.insert(group.group.id.clone(), group.group.attributes.clone());
>>>>>>> f538b561
            }
        }

        // Iterate over all groups and resolve the `extends` clauses.
        for unresolved_group in ureg.groups.iter_mut() {
            if let Some(extends) = unresolved_group.group.extends.as_ref() {
<<<<<<< HEAD
                if let Some(attrs) = group_index.get(extends) {
                    unresolved_group.attributes = resolve_inheritance_attrs(
                        &unresolved_group.attributes,
                        attrs,
                        unresolved_group.group.lineage.as_mut(),
                    );
                    unresolved_group.group.extends.take();
                    group_index.insert(
                        unresolved_group.group.id.clone(),
                        unresolved_group.attributes.clone(),
                    );
=======
                if let Some(attr_refs) = group_index.get(extends) {
                    for attr_ref in attr_refs.iter() {
                        unresolved_group.group.attributes.push(*attr_ref);

                        // Update the lineage based on the inherited fields.
                        // Note: the lineage is only updated if a group lineage is provided.
                        if let Some(lineage) = unresolved_group.group.lineage.as_mut() {
                            lineage.add_attribute_field_lineage(
                                *attr_ref,
                                FieldId::GroupAttributes,
                                FieldLineage {
                                    resolution_mode: ResolutionMode::Extends,
                                    group_id: extends.clone(),
                                },
                            );
                        }
                    }
                    _ = unresolved_group.group.extends.take();
>>>>>>> f538b561
                    resolved_extends_count += 1;
                } else {
                    unresolved_extends_count += 1;
                }
            }
        }

        if unresolved_extends_count == 0 {
            break;
        }
        // If we still have unresolved `extends` but we did not resolve any
        // `extends` in the last iteration, we are stuck in an infinite loop.
        // It means that we have an issue with the semantic convention
        // specifications.
        if resolved_extends_count == 0 {
            return false;
        }
    }
    true
}

/// Resolves the `include` constraints in the given registry.
///
/// Possible optimization: the current resolution process is a based on a naive
/// and iterative algorithm that is most likely good enough for now. If the
/// semconv registry becomes too large, we may need to revisit the resolution
/// process to make it more efficient by using a topological sort algorithm.
fn resolve_include_constraints(ureg: &mut UnresolvedRegistry) -> bool {
    loop {
        let mut unresolved_include_count = 0;
        let mut resolved_include_count = 0;

        // Create a map group_id -> vector of attribute ref for groups
        // that don't have an `include` clause.
        let mut group_attrs_index = HashMap::new();
        let mut group_any_of_index = HashMap::new();
        for group in ureg.groups.iter() {
            if !group.group.has_include() {
                _ = group_attrs_index
                    .insert(group.group.id.clone(), group.group.attributes.clone());
                _ = group_any_of_index.insert(
                    group.group.id.clone(),
                    group
                        .group
                        .constraints
                        .iter()
                        .filter_map(|c| {
                            if c.any_of.is_empty() {
                                None
                            } else {
                                let mut any_of = c.clone();
                                _ = any_of.include.take();
                                Some(any_of)
                            }
                        })
                        .collect::<Vec<Constraint>>(),
                );
            }
        }

        // Iterate over all groups and resolve the `include` constraints.
        for unresolved_group in ureg.groups.iter_mut() {
            let mut attributes_to_import = vec![];
            let mut any_of_to_import = vec![];
            let mut resolved_includes = HashSet::new();

            for constraint in unresolved_group.group.constraints.iter() {
                if let Some(include) = &constraint.include {
                    if let Some(attributes) = group_attrs_index.get(include) {
                        attributes_to_import.extend(attributes.iter().cloned());
                        _ = resolved_includes.insert(include.clone());

                        if let Some(any_of_constraints) = group_any_of_index.get(include) {
                            any_of_to_import.extend(any_of_constraints.iter().cloned());
                        }

                        resolved_include_count += 1;
                    } else {
                        unresolved_include_count += 1;
                    }
                }
            }

            if !attributes_to_import.is_empty() {
                unresolved_group
                    .group
                    .import_attributes_from(attributes_to_import.as_slice());
                unresolved_group
                    .group
                    .update_constraints(any_of_to_import, resolved_includes);
            }
        }

        if unresolved_include_count == 0 {
            break;
        }

        // If we still have unresolved `include` but we did not resolve any
        // `include` in the last iteration, we are stuck in an infinite loop.
        // It means that we have an issue with the semantic convention
        // specifications.
        if resolved_include_count == 0 {
            return false;
        }
    }
    true
}

fn resolve_inheritance_attrs(
    attrs_group: &[UnresolvedAttribute],
    attrs_parent_group: &[UnresolvedAttribute],
    _group_lineage: Option<&mut GroupLineage>, // ToDo compute the lineage
) -> Vec<UnresolvedAttribute> {
    // A map attribute_id -> attribute_spec.
    //
    // Note: we use a BTreeMap to ensure that the resolved attributes are
    // sorted by their id in the resolved registry. This is useful for unit
    // tests to ensure that the resolved registry is easy to compare.
    let mut resolved_attrs = BTreeMap::new();

    // Inherit the attributes from the parent group.
    for parent_attr in attrs_parent_group.iter() {
        match &parent_attr.spec {
            AttributeSpec::Ref { r#ref, .. } => {
                _ = resolved_attrs.insert(r#ref.clone(), parent_attr.spec.clone())
            }
            AttributeSpec::Id { id, .. } => {
                _ = resolved_attrs.insert(id.clone(), parent_attr.spec.clone())
            }
        }
    }

    // Override the inherited attributes with the attributes from the group.
    for attr in attrs_group.iter() {
        match &attr.spec {
            AttributeSpec::Ref { r#ref, .. } => {
                if let Some(parent_attr) = resolved_attrs.get(r#ref) {
                    _ = resolved_attrs.insert(
                        r#ref.clone(),
                        resolve_inheritance_attr(&attr.spec, parent_attr),
                    )
                } else {
                    _ = resolved_attrs.insert(r#ref.clone(), attr.spec.clone())
                }
            }
            AttributeSpec::Id { id, .. } => {
                _ = resolved_attrs.insert(id.clone(), attr.spec.clone())
            }
        }
    }

    resolved_attrs
        .into_values()
        .map(|spec| UnresolvedAttribute { spec })
        .collect()
}

fn resolve_inheritance_attr(attr: &AttributeSpec, parent_attr: &AttributeSpec) -> AttributeSpec {
    match attr {
        AttributeSpec::Ref {
            r#ref,
            brief,
            examples,
            tag,
            requirement_level,
            sampling_relevant,
            note,
            stability,
            deprecated,
        } => {
            match parent_attr {
                AttributeSpec::Ref {
                    brief: parent_brief,
                    examples: parent_examples,
                    tag: parent_tag,
                    requirement_level: parent_requirement_level,
                    sampling_relevant: parent_sampling_relevant,
                    note: parent_note,
                    stability: parent_stability,
                    deprecated: parent_deprecated,
                    ..
                } => {
                    // attr and attr_parent are both references.
                    AttributeSpec::Ref {
                        r#ref: r#ref.clone(),
                        brief: if brief.is_some() {
                            brief.clone()
                        } else {
                            parent_brief.clone()
                        },
                        examples: if examples.is_some() {
                            examples.clone()
                        } else {
                            parent_examples.clone()
                        },
                        tag: if tag.is_some() {
                            tag.clone()
                        } else {
                            parent_tag.clone()
                        },
                        requirement_level: if requirement_level.is_some() {
                            requirement_level.clone()
                        } else {
                            parent_requirement_level.clone()
                        },
                        sampling_relevant: if sampling_relevant.is_some() {
                            *sampling_relevant
                        } else {
                            *parent_sampling_relevant
                        },
                        note: if note.is_some() {
                            note.clone()
                        } else {
                            parent_note.clone()
                        },
                        stability: if stability.is_some() {
                            stability.clone()
                        } else {
                            parent_stability.clone()
                        },
                        deprecated: if deprecated.is_some() {
                            deprecated.clone()
                        } else {
                            parent_deprecated.clone()
                        },
                    }
                }
                AttributeSpec::Id {
                    r#type: parent_type,
                    brief: parent_brief,
                    examples: parent_examples,
                    tag: parent_tag,
                    requirement_level: parent_requirement_level,
                    sampling_relevant: parent_sampling_relevant,
                    note: parent_note,
                    stability: parent_stability,
                    deprecated: parent_deprecated,
                    ..
                } => {
                    // attr is a reference and attr_parent is an id.
                    // We need to override the reference with the id.
                    AttributeSpec::Id {
                        id: r#ref.clone(),
                        r#type: parent_type.clone(),
                        brief: if brief.is_some() {
                            brief.clone()
                        } else {
                            parent_brief.clone()
                        },
                        examples: if examples.is_some() {
                            examples.clone()
                        } else {
                            parent_examples.clone()
                        },
                        tag: if tag.is_some() {
                            tag.clone()
                        } else {
                            parent_tag.clone()
                        },
                        requirement_level: if requirement_level.is_some() {
                            requirement_level
                                .clone()
                                .expect("is_some so this can't happen")
                        } else {
                            parent_requirement_level.clone()
                        },
                        sampling_relevant: if sampling_relevant.is_some() {
                            *sampling_relevant
                        } else {
                            *parent_sampling_relevant
                        },
                        note: if note.is_some() {
                            note.clone().expect("is_some so this can't happen")
                        } else {
                            parent_note.clone()
                        },
                        stability: if stability.is_some() {
                            stability.clone()
                        } else {
                            parent_stability.clone()
                        },
                        deprecated: if deprecated.is_some() {
                            deprecated.clone()
                        } else {
                            parent_deprecated.clone()
                        },
                    }
                }
            }
        }
        AttributeSpec::Id { .. } => attr.clone(),
    }
}

#[cfg(test)]
mod tests {
    use std::collections::HashSet;
    use std::error::Error;

    use glob::glob;

    use weaver_logger::TestLogger;
    use weaver_resolved_schema::attribute;
    use weaver_resolved_schema::registry::{Constraint, Registry};
    use weaver_semconv::group::GroupType;
    use weaver_semconv::SemConvRegistry;

    use crate::attribute::AttributeCatalog;
    use crate::registry::{check_group_any_of_constraints, resolve_semconv_registry};
    use crate::SchemaResolver;

    /// Test the resolution of semantic convention registries stored in the
    /// data directory. The provided test cases cover the following resolution
    /// scenarios:
    /// - Attribute references.
    /// - Extends references.
    /// - Include constraints.
    /// - Provenance of the attributes (except for the attributes related to
    ///   `include` constraints).
    ///
    /// Each test is stored in a directory named `registry-test-*` and contains
    /// the following directory and files:
    /// - directory `registry` containing the semantic convention specifications
    ///   in YAML format.
    /// - file `expected-attribute-catalog.json` containing the expected
    ///   attribute catalog in JSON format.
    /// - file `expected-registry.json` containing the expected registry in
    ///   JSON format.
    #[test]
    #[allow(clippy::print_stdout)]
    fn test_registry_resolution() {
        // Iterate over all directories in the data directory and
        // starting with registry-test-*
        for test_entry in glob("data/registry-test-*").expect("Failed to read glob pattern") {
            let path_buf = test_entry.expect("Failed to read test directory");
            let test_dir = path_buf
                .to_str()
                .expect("Failed to convert test directory to string");

            println!("Testing `{}`", test_dir);

            let registry_id = "default";
            let sc_specs = SemConvRegistry::try_from_path(
                registry_id,
                &format!("{}/registry/*.yaml", test_dir),
            )
            .expect("Failed to load semconv specs");

            let mut attr_catalog = AttributeCatalog::default();
            let observed_registry =
                resolve_semconv_registry(&mut attr_catalog, "https://127.0.0.1", &sc_specs)
                    .expect("Failed to resolve registry");

            // Load the expected registry and attribute catalog.
            let expected_attr_catalog: Vec<attribute::Attribute> = serde_json::from_reader(
                std::fs::File::open(format!("{}/expected-attribute-catalog.json", test_dir))
                    .expect("Failed to open expected attribute catalog"),
            )
            .expect("Failed to deserialize expected attribute catalog");
            let expected_registry: Registry = serde_json::from_reader(
                std::fs::File::open(format!("{}/expected-registry.json", test_dir))
                    .expect("Failed to open expected registry"),
            )
            .expect("Failed to deserialize expected registry");

            // Check that the resolved attribute catalog matches the expected attribute catalog.
            let observed_attr_catalog = attr_catalog.drain_attributes();
            let observed_attr_catalog_json = serde_json::to_string_pretty(&observed_attr_catalog)
                .expect("Failed to serialize observed attribute catalog");

            // println!("Observed catalog: {}", observed_attr_catalog_json);
            assert_eq!(
                observed_attr_catalog, expected_attr_catalog,
                "Attribute catalog does not match for `{}`.\nObserved catalog:\n{}",
                test_dir, observed_attr_catalog_json
            );

            // let yaml = serde_yaml::to_string(&observed_attr_catalog).unwrap();
            // println!("{}", yaml);

            // Check that the resolved registry matches the expected registry.
            let observed_registry_json = serde_json::to_string_pretty(&observed_registry)
                .expect("Failed to serialize observed registry");

            //println!("Observed registry: {}", observed_registry_json);
            assert_eq!(
                observed_registry, expected_registry,
                "Registry does not match for `{}`.\nObserved registry:\n{}",
                test_dir, observed_registry_json
            );

            // let yaml = serde_yaml::to_string(&observed_registry).unwrap();
            // println!("{}", yaml);
        }
    }

    /// Test the validation of the `any_of` constraints in a group.
    #[test]
    fn test_check_group_any_of_constraints() -> Result<(), crate::Error> {
        // No attribute and no constraint.
        let group_attr_names = HashSet::new();
        let constraints = vec![];
        check_group_any_of_constraints("group", group_attr_names, &constraints)?;

        // Attributes and no constraint.
        let group_attr_names = vec!["attr1".to_string(), "attr2".to_string()]
            .into_iter()
            .collect();
        let constraints = vec![];
        check_group_any_of_constraints("group", group_attr_names, &constraints)?;

        // Attributes and multiple constraints (all satisfiable).
        let group_attr_names = vec![
            "attr1".to_string(),
            "attr2".to_string(),
            "attr3".to_string(),
        ]
        .into_iter()
        .collect();
        let constraints = vec![
            Constraint {
                any_of: vec!["attr1".to_string(), "attr2".to_string()],
                include: None,
            },
            Constraint {
                any_of: vec!["attr3".to_string()],
                include: None,
            },
            Constraint {
                any_of: vec![],
                include: None,
            },
        ];
        check_group_any_of_constraints("group", group_attr_names, &constraints)?;

        // Attributes and multiple constraints (one unsatisfiable).
        let group_attr_names = vec![
            "attr1".to_string(),
            "attr2".to_string(),
            "attr3".to_string(),
        ]
        .into_iter()
        .collect();
        let constraints = vec![
            Constraint {
                any_of: vec!["attr4".to_string()],
                include: None,
            },
            Constraint {
                any_of: vec![],
                include: None,
            },
        ];
        let result = check_group_any_of_constraints("group", group_attr_names, &constraints);
        assert!(result.is_err());

        Ok(())
    }

    #[test]
    fn test_api_usage() -> Result<(), Box<dyn Error>> {
        let logger = TestLogger::new();
        let registry_id = "local";
        let registry_dir = "data/registry-test-7-spans/registry/*.yaml";

        // Load a semantic convention registry from a local directory.
        // Note: A method is also available to load a registry from a git
        // repository.
        let mut semconv_registry = SemConvRegistry::try_from_path(registry_id, registry_dir)?;

        // Resolve the semantic convention registry.
        let resolved_schema = SchemaResolver::resolve_semantic_convention_registry(
            &mut semconv_registry,
            logger.clone(),
        )?;

        // Get the resolved registry by its ID.
        let resolved_registry = resolved_schema.registry(registry_id).unwrap();

        // Get the catalog of the resolved telemetry schema.
        let catalog = resolved_schema.catalog();

        // Scan over all the metrics
        let mut metric_count = 0;
        for metric in resolved_registry.groups(GroupType::Metric) {
            metric_count += 1;
            let _resolved_attributes = metric.attributes(catalog)?;
            // Do something with the resolved attributes.
        }
        assert_eq!(
            metric_count, 0,
            "No metric in the resolved registry expected"
        );

        // Scan over all the spans
        let mut span_count = 0;
        for span in resolved_registry.groups(GroupType::Span) {
            span_count += 1;
            let _resolved_attributes = span.attributes(catalog)?;
            // Do something with the resolved attributes.
        }
        assert_eq!(span_count, 11, "11 spans in the resolved registry expected");

        Ok(())
    }
}<|MERGE_RESOLUTION|>--- conflicted
+++ resolved
@@ -402,49 +402,24 @@
         let mut group_index = HashMap::new();
         for group in ureg.groups.iter() {
             if group.group.extends.is_none() {
-<<<<<<< HEAD
-                group_index.insert(group.group.id.clone(), group.attributes.clone());
-=======
-                _ = group_index.insert(group.group.id.clone(), group.group.attributes.clone());
->>>>>>> f538b561
+                _ = group_index.insert(group.group.id.clone(), group.attributes.clone());
             }
         }
 
         // Iterate over all groups and resolve the `extends` clauses.
         for unresolved_group in ureg.groups.iter_mut() {
             if let Some(extends) = unresolved_group.group.extends.as_ref() {
-<<<<<<< HEAD
                 if let Some(attrs) = group_index.get(extends) {
                     unresolved_group.attributes = resolve_inheritance_attrs(
                         &unresolved_group.attributes,
                         attrs,
                         unresolved_group.group.lineage.as_mut(),
                     );
-                    unresolved_group.group.extends.take();
-                    group_index.insert(
+                    _ = unresolved_group.group.extends.take();
+                    _ = group_index.insert(
                         unresolved_group.group.id.clone(),
                         unresolved_group.attributes.clone(),
                     );
-=======
-                if let Some(attr_refs) = group_index.get(extends) {
-                    for attr_ref in attr_refs.iter() {
-                        unresolved_group.group.attributes.push(*attr_ref);
-
-                        // Update the lineage based on the inherited fields.
-                        // Note: the lineage is only updated if a group lineage is provided.
-                        if let Some(lineage) = unresolved_group.group.lineage.as_mut() {
-                            lineage.add_attribute_field_lineage(
-                                *attr_ref,
-                                FieldId::GroupAttributes,
-                                FieldLineage {
-                                    resolution_mode: ResolutionMode::Extends,
-                                    group_id: extends.clone(),
-                                },
-                            );
-                        }
-                    }
-                    _ = unresolved_group.group.extends.take();
->>>>>>> f538b561
                     resolved_extends_count += 1;
                 } else {
                     unresolved_extends_count += 1;
