--- conflicted
+++ resolved
@@ -6,11 +6,7 @@
 
 use minijinja::Value;
 
-<<<<<<< HEAD
-/// Converts the input into a string comment with a prefix.
-=======
 /// Converts the input string into a string comment with a prefix.
->>>>>>> a574da28
 #[must_use]
 pub(crate) fn comment_with_prefix(input: &Value, prefix: &str) -> String {
     let mut comment = String::new();
