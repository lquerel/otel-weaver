--- conflicted
+++ resolved
@@ -459,34 +459,6 @@
 
         env.add_filter("acronym", acronym(self.target_config.acronyms.clone()));
 
-<<<<<<< HEAD
-        // Register custom OpenTelemetry filters and tests
-        env.add_filter("attribute_namespace", extensions::otel::attribute_namespace);
-        env.add_filter(
-            "attribute_registry_namespace",
-            extensions::otel::attribute_registry_namespace,
-        );
-        env.add_filter(
-            "attribute_registry_title",
-            extensions::otel::attribute_registry_title,
-        );
-        env.add_filter(
-            "attribute_registry_file",
-            extensions::otel::attribute_registry_file,
-        );
-        env.add_filter("attribute_sort", extensions::otel::attribute_sort);
-        env.add_filter("metric_namespace", extensions::otel::metric_namespace);
-        env.add_filter("required", extensions::otel::required);
-        env.add_filter("not_required", extensions::otel::not_required);
-
-        // ToDo Implement more filters: stable, experimental, deprecated
-        env.add_test("stable", extensions::otel::is_stable);
-        env.add_test("experimental", extensions::otel::is_experimental);
-        env.add_test("deprecated", extensions::otel::is_deprecated);
-        // ToDo Implement more tests: required, not_required
-
-=======
->>>>>>> 4401e3d2
         Ok(env)
     }
 
